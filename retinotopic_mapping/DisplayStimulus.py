# -*- coding: utf-8 -*-
"""
Visual Stimulus codebase implements several classes to display stimulus routines.
Can display frame by frame or compress data for certain stimulus routines and 
display by index. Used to manage information between experimental devices and 
interact with `StimulusRoutines` to produce visual display and log data. May also 
be used to save and export movies of experimental stimulus routines for 
presentation.
"""
from psychopy import visual, event
import os
import datetime
import numpy as np
import matplotlib.pyplot as plt
import time


from tools import FileTools as ft
from tools.IO import nidaq as iodaq

def analyze_frames(ts, refresh_rate, check_point=(0.02, 0.033, 0.05, 0.1)):
    """
    Analyze frame durations of time stamp data. 
    
    Computes relevant statistics with respect to the presentation
    of a given stimulus. The statistics are computed in order
    to understand the timing of the frames since the monitor refresh
    rate isn't always an accurate tool for timing.
    
    Parameters
    ----------
    ts : ndarray
        list of time stamps of each frame measured (in seconds).
    refresh_rate : float
        the refresh rate of imaging monitor measured (in Hz).    
    check_point : tuple, optional
        
    Returns
    -------
    frame_duration : ndarray
        list containing the length of each time stamp.  
    frame_stats : str
        string containing a statistical analysis of the image frames.
        
    """
    
    frame_duration = ts[1::] - ts[0:-1]
    plt.figure()
    plt.hist(frame_duration, bins=np.linspace(0.0, 0.05, num=51))
    refresh_rate = float(refresh_rate)
    
    num_frames = len(ts)-1
    disp_true = ts[-1]-ts[0]
    disp_expect = (len(ts)-1)/refresh_rate
    avg_frame_time = np.mean(frame_duration)*1000
    sdev_frame_time = np.std(frame_duration)*1000
    short_frame = min(frame_duration)*1000
    short_frame_ind = np.nonzero(frame_duration==np.min(frame_duration))[0][0]
    long_frame = max(frame_duration)*1000
    long_frame_ind = np.nonzero(frame_duration==np.max(frame_duration))[0][0]
    
    frame_stats = '\n'
    frame_stats += 'Total number of frames    : %d. \n' % num_frames
    frame_stats += 'Total length of display   : %.5f second. \n' % disp_true
    frame_stats += 'Expected length of display: %.5f second. \n' % disp_expect
    frame_stats += 'Mean of frame durations   : %.2f ms. \n' % avg_frame_time
    frame_stats += 'Standard deviation of frame : %.2f ms.\n' % sdev_frame_time
    frame_stats += 'Shortest frame: %.2f ms, index: %d. \n' % (short_frame, 
                                                               short_frame_ind)
    frame_stats += 'Longest frame : %.2f ms, index: %d. \n' % (long_frame, 
                                                               long_frame_ind)
    
    for i in range(len(check_point)):
        check_number = check_point[i]
        frame_number = len(frame_duration[frame_duration>check_number])
        frame_stats += 'Number of frames longer than %d ms: %d; %.2f%% \n' \
                       % (round(check_number*1000), 
                          frame_number, 
                          round(frame_number*10000/(len(ts)-1))/100)
    
    print frame_stats
    
    return frame_duration, frame_stats


class DisplaySequence(object):
    """
    Display the stimulus routine from memory.
    
    Takes care of high level management of your computer 
    hardware with respect to its interactions within a given experiment.
    Stimulus presentation routines are specified and external connection
    to National Instuments hardware devices is provided. Also takes care
    of the logging of relevant experimental data collected and where it
    will be stored on the computer used for the experiment. 


    """        
    def __init__(self,
                 log_dir,
                 backupdir=None,
                 display_iter=1,
                 display_order=1,  
                 mouse_id='Test',
                 user_id='Name',
                 psychopy_mon='testMonitor',
                 is_interpolate=False,
                 is_triggered=False,
                 by_index=False,
                 trigger_NI_dev='Dev1',
                 trigger_NI_port=1,
                 trigger_NI_line=0,
                 is_sync_pulse=True,
                 sync_pulse_NI_dev='Dev1',
                 sync_pulse_NI_port=1,
                 sync_pulse_NI_line=1,
                 display_trigger_event="negative_edge", 
                 display_screen=0,
                 initial_background_color=0,
                 file_num_NI_dev='Dev1',
                 file_num_NI_port='0',
                 file_num_NI_lines='0:7'):
        """
        initialize `DisplaySequence` object
        
        Parameters
        ----------
        log_dir : str
            system directory path to where log display will be saved.
        backupdir : str, optional
            copy of directory path to save backup, defaults to `None`.
        display_iter : int, optional
            defaults to `1`
        display_order : int, optional
            determines whether the stimulus is presented forward or backwards.
            If `1`, stimulus is presented forward, whereas if `-1`, stimulus is 
            presented backwards. Defaults to `1`.
        mouse_id : str, optional
            label for mouse, defaults to 'Test'.
        user_id : str, optional
            label for person performing experiment, defaults to 'Name'.
        psychopy_mon : str, optional
            label for monitor used for displaying the stimulus, defaults to 
            'testMonitor'.
        is_interpolate : bool, optional
            defaults to `False`.
        is_triggered : bool, optional
            if `True`, stimulus will not display until triggered. if `False`, 
            stimulus will display automatically. defaults to `False`.
        by_index : bool, optional
            determines if stimulus is displayed by index which saves memory
            and should speed up routines. Note that not every stimulus can be 
            displayed by index and hence the default value is `False`.
        trigger_NI_dev : str, optional
            defaults to 'Dev1'.
        trigger_NI_port : int, optional
            defaults to `1`.
        trigger_NI_line : int, optional
            defaults to `0`.
        is_sync_pulse : bool, optional
            defaults to `True`.
        sync_pulse_NI_dev : str, optional
            defaults to 'Dev1'.
        sync_pulse_NI_port : int, optional 
            defaults to 1.
        sync_pulse_NI_line : int, optional
            defaults to 1.
        display_trigger_event : 
            should be one of "negative_edge", "positive_edge", "high_level", 
            or "low_level". defaults to "negative_edge".
        display_screen : 
            determines which monitor to display stimulus on. defaults to `0`.
        initial_background_color : 
            defaults to `0`.
        file_num_NI_dev : 
            defaults to 'Dev1',
        file_num_NI_port : 
            defaults to `0`,
        file_num_NI_lines : 
            defaults to '0:7'.
        """
        
        self.sequence = None
        self.seq_log = {}
        self.psychopy_mon = psychopy_mon
        self.is_interpolate = is_interpolate
        self.is_triggered = is_triggered
        self.by_index = by_index
        self.trigger_NI_dev = trigger_NI_dev
        self.trigger_NI_port = trigger_NI_port
        self.trigger_NI_line = trigger_NI_line
        self.display_trigger_event = display_trigger_event
        self.is_sync_pulse = is_sync_pulse
        self.sync_pulse_NI_dev = sync_pulse_NI_dev
        self.sync_pulse_NI_port = sync_pulse_NI_port
        self.sync_pulse_NI_line = sync_pulse_NI_line
        self.display_screen = display_screen
        self.initial_background_color = initial_background_color
        self.keep_display = None
        self.file_num_NI_dev = file_num_NI_dev
        self.file_num_NI_port = file_num_NI_port
        self.file_num_NI_lines = file_num_NI_lines

        if display_iter % 1 == 0:
            self.display_iter = display_iter
        else:
            raise ArithmeticError, "`display_iter` should be a whole number."
            
        self.display_order = display_order
        self.log_dir = log_dir
        self.backupdir = backupdir
        self.mouse_id = mouse_id
        self.user_id = user_id
        self.seq_log = None
                
        self.clear()
        


    def set_any_array(self, any_array, log_dict = None):
        """
        to display any numpy 3-d array.
        """
        if len(any_array.shape) != 3:
            raise LookupError, "Input numpy array should have dimension of 3!"
        
        vmax = np.amax(any_array).astype(np.float32)
        vmin = np.amin(any_array).astype(np.float32)
        v_range = (vmax-vmin)
        any_array_nor = ((any_array-vmin)/v_range).astype(np.float16)
        self.sequence = 2*(any_array_nor-0.5)

        if log_dict != None:
            if type(log_dict) is dict:
                self.seq_log = log_dict
            else:
                raise ValueError, '`log_dict` should be a dictionary!'
        else:
            self.seq_log = {}
        self.clear()
    

    def set_stim(self, stim):
        """        
        Calls the `generate_movie` method of the respective stim object and 
        populates the attributes `self.sequence` and `self.seq_log`
        
        Parameters
        ----------
        stim : Stim object
            the type of stimulus to be presented in the experiment
        """
        if self.by_index:
<<<<<<< HEAD
            self.sequence, self.seq_log = stim.generate_movie_by_index()
            self.clear()
    
=======
            (self.sequence, 
             self.num_unique_block_frames, 
             self.num_disp_iters, 
             self.seq_log) = stim.generate_movie_by_index()
            
            self.stim_name = stim.stim_name

            self.clear()
        elif self.by_index and stim.stim_name == 'KSstim':
            raise ValueError, 'index display not available for KSstim routines'
>>>>>>> 0da92199
        else:
            self.sequence, self.seq_log = stim.generate_movie()
            self.clear()

    def trigger_display(self):
        """
        Display stimulus, initialize and perform global experimental routines.
        
        Prepares all of the necessary parameters to display stimulus and store
        the data collected in the experiment. Interacts with PyschoPy to create 
        and display each frame of the selected stimulus routine. Handles 
        global calls to trigger and timing devices within the experimental setup.
        
        Examples
        --------
        >>> # Assume monitor, indicator, and stimulus objects are defined
        >>> import DisplaySequence
        >>> ds = DisplaySequence(log_dir=r'C:\)
        >>> ds.set_stim(uniform_contrast)
        >>> ds.trigger_display()
        
        """
        # --------------- early preparation for display--------------------
        # test monitor resolution
        try: 
             resolution = self.seq_log['monitor']['resolution'][::-1]
        except KeyError: 
             resolution = (800,600)

        # test monitor refresh rate
        try:
            refresh_rate = self.seq_log['monitor']['refresh_rate']
        except KeyError:
            print "No monitor refresh rate information, assuming 60Hz.\n"
            refresh_rate = 60.

        #prepare display frames log
        if self.sequence is None:
            raise LookupError, "Please set the sequence to be displayed!!\n"
        try:
            seq_frames = self.seq_log['stimulation']['frames']
            if self.display_order == -1: 
                 seq_frames = seq_frames[::-1]
            # generate display Frames
            self.display_frames=[]
            for i in range(self.display_iter):
                self.display_frames += seq_frames
        except Exception as e:
            print e
            print "No frame information in seq_log dictionary."
            print "Setting display_frames to 'None'.\n"
            self.display_frames = None

        # calculate expected display time
        if self.by_index:
<<<<<<< HEAD
            num_disp_iters = self.seq_log['stimulation']['num_disp_iters']
            display_time = (float(sum(num_disp_iters))
=======
            display_time = (float(sum(self.num_disp_iters))
>>>>>>> 0da92199
                               * self.display_iter/ refresh_rate)
        else:
            display_time = (float(self.sequence.shape[0]) * 
                            self.display_iter / refresh_rate)
        print '\n Expected display time: ', display_time, ' seconds\n'

        # generate file name
        self._get_file_name()
        print 'File name:', self.file_name + '\n'
        

        # -----------------setup psychopy window and stimulus--------------
        # start psychopy window
        window = visual.Window(size=resolution,
                               monitor=self.psychopy_mon,
                               fullscr=True,
                               screen=self.display_screen,
                               color=self.initial_background_color)
        stim = visual.ImageStim(window, size=(2,2), 
                                interpolate=self.is_interpolate)
       
        # initialize keep_display
        self.keep_display = True

        # handle display trigger
        if self.is_triggered:
            display_wait = self._wait_for_trigger(event=self.display_trigger_event)
            if not display_wait:
                window.close()
                self.clear()
                return None
            else:
                time.sleep(5.) # wait remote object to start

        # display sequence either frame by frame or by index
        if self.by_index:
            # display by index
            self._display_by_index(window, stim) 
        else:
            # display frame by frame
            self._display(window, stim)

        self.save_log()

        #analyze frames
        try: 
             self.frame_duration, self.frame_stats = \
             analyze_frames(ts=self.time_stamp, 
                            refresh_rate = self.seq_log['monitor']['refresh_rate'])
        except KeyError:
            print "No monitor refresh rate information, assuming 60Hz."
            self.frame_duration, self.frame_stats = \
                 analyze_frames(ts = self.time_stamp, refresh_rate = 60.)

        #clear display data
        self.clear()

    def _wait_for_trigger(self, event):
        """
        time place holder for waiting for trigger

        Parameters
        ----------
        event : str from {'low_level','high_level','negative_edge','positive_edge'}
            an event triggered via a National Instuments experimental device.
        Returns
        -------
        Bool :             
            returns `True` if trigger is detected and `False` if manual stop 
            signal is detected.
        """

        #check NI signal
        trigger_task = iodaq.DigitalInput(self.trigger_NI_dev, 
                                         self.trigger_NI_port, 
                                         self.trigger_NI_line)
        trigger_task.StartTask()

        print "Waiting for trigger: " + event + ' on ' + trigger_task.devstr

        if event == 'low_level':
            last_TTL = trigger_task.read()
            while last_TTL != 0 and self.keep_display:
                last_TTL = trigger_task.read()[0]
                self._update_display_status()
            else:
                if self.keep_display: 
                     trigger_task.StopTask()
                     print 'Trigger detected. Start displaying...\n\n'
                     return True
                else:
                     trigger_task.StopTask()
                     print 'Manual stop signal detected. Stopping the program.'
                     return False
        elif event == 'high_level':
            last_TTL = trigger_task.read()[0]
            while last_TTL != 1 and self.keep_display:
                last_TTL = trigger_task.read()[0]
                self._update_display_status()
            else:
                if self.keep_display: 
                     trigger_task.StopTask()
                     print 'Trigger detected. Start displaying...\n\n'
                     return True
                else: 
                     trigger_task.StopTask()
                     print 'Manual stop signal detected. Stopping the program.'
                     return False
        elif event == 'negative_edge':
            last_TTL = trigger_task.read()[0]
            while self.keep_display:
                current_TTL = trigger_task.read()[0]
                if (last_TTL == 1) and (current_TTL == 0):
                     break
                else:
                     last_TTL = int(current_TTL)
                     self._update_display_status()
            else: 
                 trigger_task.StopTask()
                 print 'Manual stop signal detected. Stopping the program.'
                 return False
            trigger_task.StopTask()
            print 'Trigger detected. Start displaying...\n\n'
            return True
        elif event == 'positive_edge':
            last_TTL = trigger_task.read()[0]
            while self.keep_display:
                current_TTL = trigger_task.read()[0]
                if (last_TTL == 0) and (current_TTL == 1):
                     break
                else:
                     last_TTL = int(current_TTL)
                     self._update_display_status()
            else: 
                 trigger_task.StopTask(); 
                 print 'Manual stop signal detected. Stopping the program.'
                 return False
            trigger_task.StopTask()
            print 'Trigger detected. Start displaying...\n\n'
            return True
        else:
             raise NameError, "`trigger` not in " \
             "{'negative_edge','positive_edge', 'high_level','low_level'}!"

    def _get_file_name(self):
        """
        generate the file name of log file
        """

        try:
            self.file_name = datetime.datetime.now().strftime('%y%m%d%H%M%S') + \
                            '-' + \
                            self.seq_log['stimulation']['stim_name'] + \
                            '-M' + \
                            self.mouse_id + \
                            '-' + \
                            self.user_id
        except KeyError:
            self.file_name = datetime.datetime.now().strftime('%y%m%d%H%M%S') + \
                            '-' + 'customStim' + '-M' + self.mouse_id + '-' + \
                            self.user_id
        
        file_number = self._get_file_number()
        
        if self.is_triggered: 
             self.file_name += '-' + str(file_number)+'-Triggered'
        else: 
             self.file_name += '-' + str(file_number) + '-notTriggered'


    def _get_file_number(self):
        """
        get synced file number for log file name
        """
        
        try:
            file_num_task = iodaq.DigitalInput(self.file_num_NI_dev,
                                             self.file_num_NI_port,
                                             self.file_num_NI_lines)
            file_num_task.StartTask()
            array = file_num_task.read()
            num_str = (''.join([str(line) for line in array]))[::-1]
            file_number = int(num_str, 2)
            # print array, file_number
        except Exception as e:
            print e
            file_number = None

        return file_number
    
    def _display_DriftingGratingCircle_by_index(self,window,stim):
        """display by index routine for DriftingGratingCircle """
        # display frames by index
        time_stamps = []
        start_time = time.clock()
<<<<<<< HEAD
        num_unique_block_frames = self.seq_log['stimulation']['num_unique_block_frames']
        num_disp_iters = self.seq_log['stimulation']['num_disp_iters']
=======
        num_iters = len(self.num_disp_iters)
>>>>>>> 0da92199
        
        # frames stored in self.sequence
        if self.is_sync_pulse:
            syncPulseTask = iodaq.DigitalOutput(self.sync_pulse_NI_dev, 
                                                self.sync_pulse_NI_port, 
                                                self.sync_pulse_NI_line)
            syncPulseTask.StartTask()
            _ = syncPulseTask.write(np.array([0]).astype(np.uint8))
        
        # compute list of indices for grabbing different frame blocks
<<<<<<< HEAD
        cumsum = list(np.cumsum(num_unique_block_frames))
        cumsum.insert(0,0)
        
        for _ in range(self.display_iter):
        
            for i in range(len(cumsum)-1):
                # each loop will grab either a single frame or list of frames
                # corresponding to a particular display block. In this case
                # blocks of size 1 correspond to gaps in stimulus (pre,mid,post etc)
                # and blocks of size > 1 correspond to one period of a particular 
                # display condition
                frame_list = self.sequence[cumsum[i]:cumsum[i+1],::-1,:]
                
                if frame_list.shape[0] == 1:
                    # then we have a gap which repeats depending on `num_disp_iters`
                    for j in range(num_disp_iters[i]):
                        stim.setImage(frame_list[0])
                        stim.draw()
                        time_stamps.append(time.clock()-start_time)
                    
=======
        cumsum = list(np.cumsum(self.num_unique_block_frames))
        cumsum.insert(0,0)
        
        
        for i in range(len(cumsum)-1):
            # each loop will grab either a single frame or list of frames
            # corresponding to a particular display block. In this case
            # blocks of size 1 correspond to gaps in stimulus (pre,mid,post etc)
            # and blocks of size > 1 correspond to one period of a particular 
            # display condition
            frame_list = self.sequence[cumsum[i]:cumsum[i+1],:,:]
            
            if frame_list.shape[0] == 1:
                # then we have a gap which repeats depending on `num_disp_iters`
                for j in range(self.num_disp_iters[i]):
                    stim.setImage(frame_list[0])
                    stim.draw()
                    time_stamps.append(time.clock()-start_time)
                
                    #set syncPuls signal
                    if self.is_sync_pulse: 
                         _ = syncPulseTask.write(np.array([1]).astype(np.uint8))
        
                    #show visual stim
                    window.flip()
                    
                    #set syncPuls signal
                    if self.is_sync_pulse: 
                        _ = syncPulseTask.write(np.array([0]).astype(np.uint8))
                    
                    self._update_display_status()
            else:
                # then we are in a display block and have a list corresponding 
                # to one period of temporal frequency in a cycle that will be 
                # repeated until reaching `blockgap_frame_num`
                m = 0
                while self.keep_display and m <= self.num_disp_iters[i]:
                    for frames in frame_list:
                        stim.setImage(frames)
                        stim.draw()
                        time_stamps.append(time.clock()-start_time)
                        
>>>>>>> 0da92199
                        #set syncPuls signal
                        if self.is_sync_pulse: 
                             _ = syncPulseTask.write(np.array([1]).astype(np.uint8))
            
<<<<<<< HEAD
                        #show visual stim
=======
                        #show visual stim 
>>>>>>> 0da92199
                        window.flip()
                        
                        #set syncPuls signal
                        if self.is_sync_pulse: 
                            _ = syncPulseTask.write(np.array([0]).astype(np.uint8))
<<<<<<< HEAD
                        
                        self._update_display_status()
                else:
                    # then we are in a display block and have a list corresponding 
                    # to one period of temporal frequency in a cycle that will be 
                    # repeated until reaching `blockgap_frame_num`
                    m = 0
                    while self.keep_display and m <= num_disp_iters[i]:
                        for frames in frame_list:
                            stim.setImage(frames)
                            stim.draw()
                            time_stamps.append(time.clock()-start_time)
                            
                            #set syncPuls signal
                            if self.is_sync_pulse: 
                                 _ = syncPulseTask.write(np.array([1]).astype(np.uint8))
                
                            #show visual stim 
                            window.flip()
                            
                            #set syncPuls signal
                            if self.is_sync_pulse: 
                                _ = syncPulseTask.write(np.array([0]).astype(np.uint8))
                            self._update_display_status()
                        
                            m += 1
=======
                        self._update_display_status()
                    
                        m += 1
>>>>>>> 0da92199
                    
        stop_time = time.clock()
        window.close()                
          
        if self.is_sync_pulse:
             syncPulseTask.StopTask()
        
        self.time_stamp = np.array(time_stamps)
        self.display_length = stop_time-start_time

        if self.display_frames is not None:
            self.display_frames = self.display_frames[:i]
<<<<<<< HEAD

        if self.keep_display == True: 
             print '\nDisplay successfully completed.'
    
    def _display_other_stim_by_index(self,window,stim):
        """ display by index routine for simpler stim routines """
        
        # display frames by index
        time_stamps = []
        start_time = time.clock()
        num_iters = len(self.seq_log['stimulation']['num_disp_iters'])
        num_disp_iters = self.seq_log['stimulation']['num_disp_iters']
        
        if self.is_sync_pulse:
            syncPulseTask = iodaq.DigitalOutput(self.sync_pulse_NI_dev, 
                                                self.sync_pulse_NI_port, 
                                                self.sync_pulse_NI_line)
            syncPulseTask.StartTask()
            _ = syncPulseTask.write(np.array([0]).astype(np.uint8))
                
            
        i = 0
        
        while self.keep_display and i < (num_iters*self.display_iter):
            if self.display_order == 1:
                # Then display sequence in order
                 frame_num = i % num_iters

            if self.display_order == -1:
                # Then display sequence backwards
                 frame_num = num_iters - (i % num_iters) -1
                 
            num_disp_frames = num_disp_iters[i % num_iters]
                 
            for m in range(num_disp_frames):
                stim.setImage(self.sequence[frame_num][::-1,:])
                stim.draw()
                time_stamps.append(time.clock()-start_time)
                
                #set syncPuls signal
                if self.is_sync_pulse: 
                     _ = syncPulseTask.write(np.array([1]).astype(np.uint8))
    
                #show visual stim
                window.flip()
                
                #set syncPuls signal
                if self.is_sync_pulse: 
                    _ = syncPulseTask.write(np.array([0]).astype(np.uint8))
                self._update_display_status()
            
            i += 1
        
        stop_time = time.clock()
        window.close()

        if self.is_sync_pulse:
             syncPulseTask.StopTask()
        
        self.time_stamp = np.array(time_stamps)
        self.display_length = stop_time-start_time

        if self.display_frames is not None:
            self.display_frames = self.display_frames[:i]
=======
>>>>>>> 0da92199

        if self.keep_display == True: 
             print '\nDisplay successfully completed.'
    
<<<<<<< HEAD
    def _display_by_index(self, window, stim):
        
        if self.seq_log['stimulation']['stim_name'] == 'DriftingGratingCircle':
=======
    def _display_other_stim_by_index(self,window,stim):
        """ display by index routine for simpler stim routines """
        
        # display frames by index
        time_stamps = []
        start_time = time.clock()
        num_iters = len(self.num_disp_iters)
        
        if self.is_sync_pulse:
            syncPulseTask = iodaq.DigitalOutput(self.sync_pulse_NI_dev, 
                                                self.sync_pulse_NI_port, 
                                                self.sync_pulse_NI_line)
            syncPulseTask.StartTask()
            _ = syncPulseTask.write(np.array([0]).astype(np.uint8))
                
            
        i = 0
        
        while self.keep_display and i < (num_iters*self.display_iter):
            if self.display_order == 1:
                # Then display sequence in order
                 frame_num = i % num_iters

            if self.display_order == -1:
                # Then display sequence backwards
                 frame_num = num_iters - (i % num_iters) -1
                 
            num_disp_frames = self.num_disp_iters[i % num_iters]
                 
            for m in range(num_disp_frames):
                stim.setImage(self.sequence[frame_num][::-1,:])
                stim.draw()
                time_stamps.append(time.clock()-start_time)
                
                #set syncPuls signal
                if self.is_sync_pulse: 
                     _ = syncPulseTask.write(np.array([1]).astype(np.uint8))
    
                #show visual stim
                window.flip()
                
                #set syncPuls signal
                if self.is_sync_pulse: 
                    _ = syncPulseTask.write(np.array([0]).astype(np.uint8))
                self._update_display_status()
            
            i += 1
        
        stop_time = time.clock()
        window.close()

        if self.is_sync_pulse:
             syncPulseTask.StopTask()
        
        self.time_stamp = np.array(time_stamps)
        self.display_length = stop_time-start_time

        if self.display_frames is not None:
            self.display_frames = self.display_frames[:i]

        if self.keep_display == True: 
             print '\nDisplay successfully completed.'
    
    def _display_by_index(self, window, stim):
        
        if self.stim_name == 'DriftingGratingCircle':
>>>>>>> 0da92199
            self._display_DriftingGratingCircle_by_index(window,stim)
            
        else:
            self._display_other_stim_by_index(window,stim)
        
        
<<<<<<< HEAD
=======
        
        
>>>>>>> 0da92199
    def _display(self, window, stim):
        
        # display frames
        time_stamp=[]
        start_time = time.clock()
        singleRunFrames = self.sequence.shape[0]
        
        if self.is_sync_pulse:
            syncPulseTask = iodaq.DigitalOutput(self.sync_pulse_NI_dev, 
                                                self.sync_pulse_NI_port, 
                                                self.sync_pulse_NI_line)
            syncPulseTask.StartTask()
            _ = syncPulseTask.write(np.array([0]).astype(np.uint8))

        i = 0

        while self.keep_display and i < (singleRunFrames * self.display_iter):

            if self.display_order == 1:
                # Then display sequence in order
                 frame_num = i % singleRunFrames

            if self.display_order == -1:
                # then display sequence backwards
                 frame_num = singleRunFrames - (i % singleRunFrames) -1

            stim.setImage(self.sequence[frame_num][::-1,:])
            stim.draw()
            time_stamp.append(time.clock()-start_time)

            #set syncPuls signal
            if self.is_sync_pulse: 
                 _ = syncPulseTask.write(np.array([1]).astype(np.uint8))

            #show visual stim
            window.flip()
            #set syncPuls signal
            if self.is_sync_pulse: 
                 _ = syncPulseTask.write(np.array([0]).astype(np.uint8))

            self._update_display_status()
            i=i+1
            
        stop_time = time.clock()
        window.close()
        
        if self.is_sync_pulse:
             syncPulseTask.StopTask()
        
        self.time_stamp = np.array(time_stamp)
        self.display_length = stop_time-start_time

        if self.display_frames is not None:
            self.display_frames = self.display_frames[:i]

        if self.keep_display == True: 
             print '\nDisplay successfully completed.'

    def flag_to_close(self):
        self.keep_display = False

    def _update_display_status(self):

        if self.keep_display is None: 
             raise LookupError, 'self.keep_display should start as True'

        #check keyboard input 'q' or 'escape'
        keyList = event.getKeys(['q','escape'])
        if len(keyList) > 0:
            self.keep_display = False
            print "Keyboard stop signal detected. Stop displaying. \n"

    def set_display_order(self, display_order):
        
        self.display_order = display_order
        self.clear()
    
    def set_display_iteration(self, display_iter):
        
        if display_iter % 1 == 0:
            self.display_iter = display_iter
        else:
            raise ArithmeticError, "`display_iter` should be a whole number."
        self.clear()
        
    def save_log(self):
        
        if self.display_length is None:
            self.clear()
            raise LookupError, "Please display sequence first!"

        if self.file_name is None:
            self._get_file_name()
            
        if self.keep_display == True:
            self.file_name += '-complete'
        elif self.keep_display == False:
            self.file_name += '-incomplete'

        #set up log object
        directory = self.log_dir + '\sequence_display_log'
        if not(os.path.isdir(directory)):
             os.makedirs(directory)
        
        logFile = dict(self.seq_log)
        displayLog = dict(self.__dict__)
        displayLog.pop('seq_log')
        displayLog.pop('sequence')
        logFile.update({'presentation':displayLog})

        file_name =  self.file_name + ".hdf5"
        
        #generate full log dictionary
        path = os.path.join(directory, file_name)
        ft.saveFile_HD5(path,logFile)
        print ".hdf5 file generated successfully."
        
        backupFileFolder = self._get_backup_folder()
        if backupFileFolder is not None:
            if not (os.path.isdir(backupFileFolder)): 
                 os.makedirs(backupFileFolder)
            backupFilePath = os.path.join(backupFileFolder,file_name)
            ft.saveFile_HD5(backupFilePath,logFile)
            print ".pkl backup file generate successfully"
        else:
            print "did not find backup path, no backup has been saved."
            
    def _get_backup_folder(self):
        
        if self.file_name is None:
            raise LookupError, 'self.file_name not found.'
        else:
        
            if self.backupdir is not None:

                curr_date = self.file_name[0:6]
                stim_name = self.seq_log['stimulation']['stim_name']
                if 'KSstim' in stim_name:
                    backupFileFolder = \
                         os.path.join(self.backupdir,
                                      curr_date+'-M'+self.mouse_id+'-Retinotopy')
                else:
                    backupFileFolder = \
                         os.path.join(self.backupdir,
                                      curr_date+'-M'+self.mouse_id+'-'+stim_name)
                return backupFileFolder
            else:
                return None

    def clear(self):
        """ clear display information. """
        self.display_length = None
        self.time_stamp = None
        self.frame_duration = None
        self.display_frames = None
        self.frame_stats = None
        self.file_name = None
        self.keep_display = None

if __name__ == "__main__":
     pass<|MERGE_RESOLUTION|>--- conflicted
+++ resolved
@@ -251,22 +251,8 @@
             the type of stimulus to be presented in the experiment
         """
         if self.by_index:
-<<<<<<< HEAD
             self.sequence, self.seq_log = stim.generate_movie_by_index()
             self.clear()
-    
-=======
-            (self.sequence, 
-             self.num_unique_block_frames, 
-             self.num_disp_iters, 
-             self.seq_log) = stim.generate_movie_by_index()
-            
-            self.stim_name = stim.stim_name
-
-            self.clear()
-        elif self.by_index and stim.stim_name == 'KSstim':
-            raise ValueError, 'index display not available for KSstim routines'
->>>>>>> 0da92199
         else:
             self.sequence, self.seq_log = stim.generate_movie()
             self.clear()
@@ -322,12 +308,8 @@
 
         # calculate expected display time
         if self.by_index:
-<<<<<<< HEAD
             num_disp_iters = self.seq_log['stimulation']['num_disp_iters']
             display_time = (float(sum(num_disp_iters))
-=======
-            display_time = (float(sum(self.num_disp_iters))
->>>>>>> 0da92199
                                * self.display_iter/ refresh_rate)
         else:
             display_time = (float(self.sequence.shape[0]) * 
@@ -523,12 +505,8 @@
         # display frames by index
         time_stamps = []
         start_time = time.clock()
-<<<<<<< HEAD
         num_unique_block_frames = self.seq_log['stimulation']['num_unique_block_frames']
         num_disp_iters = self.seq_log['stimulation']['num_disp_iters']
-=======
-        num_iters = len(self.num_disp_iters)
->>>>>>> 0da92199
         
         # frames stored in self.sequence
         if self.is_sync_pulse:
@@ -539,7 +517,6 @@
             _ = syncPulseTask.write(np.array([0]).astype(np.uint8))
         
         # compute list of indices for grabbing different frame blocks
-<<<<<<< HEAD
         cumsum = list(np.cumsum(num_unique_block_frames))
         cumsum.insert(0,0)
         
@@ -560,65 +537,16 @@
                         stim.draw()
                         time_stamps.append(time.clock()-start_time)
                     
-=======
-        cumsum = list(np.cumsum(self.num_unique_block_frames))
-        cumsum.insert(0,0)
-        
-        
-        for i in range(len(cumsum)-1):
-            # each loop will grab either a single frame or list of frames
-            # corresponding to a particular display block. In this case
-            # blocks of size 1 correspond to gaps in stimulus (pre,mid,post etc)
-            # and blocks of size > 1 correspond to one period of a particular 
-            # display condition
-            frame_list = self.sequence[cumsum[i]:cumsum[i+1],:,:]
-            
-            if frame_list.shape[0] == 1:
-                # then we have a gap which repeats depending on `num_disp_iters`
-                for j in range(self.num_disp_iters[i]):
-                    stim.setImage(frame_list[0])
-                    stim.draw()
-                    time_stamps.append(time.clock()-start_time)
-                
-                    #set syncPuls signal
-                    if self.is_sync_pulse: 
-                         _ = syncPulseTask.write(np.array([1]).astype(np.uint8))
-        
-                    #show visual stim
-                    window.flip()
-                    
-                    #set syncPuls signal
-                    if self.is_sync_pulse: 
-                        _ = syncPulseTask.write(np.array([0]).astype(np.uint8))
-                    
-                    self._update_display_status()
-            else:
-                # then we are in a display block and have a list corresponding 
-                # to one period of temporal frequency in a cycle that will be 
-                # repeated until reaching `blockgap_frame_num`
-                m = 0
-                while self.keep_display and m <= self.num_disp_iters[i]:
-                    for frames in frame_list:
-                        stim.setImage(frames)
-                        stim.draw()
-                        time_stamps.append(time.clock()-start_time)
-                        
->>>>>>> 0da92199
                         #set syncPuls signal
                         if self.is_sync_pulse: 
                              _ = syncPulseTask.write(np.array([1]).astype(np.uint8))
             
-<<<<<<< HEAD
                         #show visual stim
-=======
-                        #show visual stim 
->>>>>>> 0da92199
                         window.flip()
                         
                         #set syncPuls signal
                         if self.is_sync_pulse: 
                             _ = syncPulseTask.write(np.array([0]).astype(np.uint8))
-<<<<<<< HEAD
                         
                         self._update_display_status()
                 else:
@@ -645,11 +573,6 @@
                             self._update_display_status()
                         
                             m += 1
-=======
-                        self._update_display_status()
-                    
-                        m += 1
->>>>>>> 0da92199
                     
         stop_time = time.clock()
         window.close()                
@@ -662,7 +585,6 @@
 
         if self.display_frames is not None:
             self.display_frames = self.display_frames[:i]
-<<<<<<< HEAD
 
         if self.keep_display == True: 
              print '\nDisplay successfully completed.'
@@ -727,95 +649,18 @@
 
         if self.display_frames is not None:
             self.display_frames = self.display_frames[:i]
-=======
->>>>>>> 0da92199
 
         if self.keep_display == True: 
              print '\nDisplay successfully completed.'
     
-<<<<<<< HEAD
     def _display_by_index(self, window, stim):
         
         if self.seq_log['stimulation']['stim_name'] == 'DriftingGratingCircle':
-=======
-    def _display_other_stim_by_index(self,window,stim):
-        """ display by index routine for simpler stim routines """
-        
-        # display frames by index
-        time_stamps = []
-        start_time = time.clock()
-        num_iters = len(self.num_disp_iters)
-        
-        if self.is_sync_pulse:
-            syncPulseTask = iodaq.DigitalOutput(self.sync_pulse_NI_dev, 
-                                                self.sync_pulse_NI_port, 
-                                                self.sync_pulse_NI_line)
-            syncPulseTask.StartTask()
-            _ = syncPulseTask.write(np.array([0]).astype(np.uint8))
-                
-            
-        i = 0
-        
-        while self.keep_display and i < (num_iters*self.display_iter):
-            if self.display_order == 1:
-                # Then display sequence in order
-                 frame_num = i % num_iters
-
-            if self.display_order == -1:
-                # Then display sequence backwards
-                 frame_num = num_iters - (i % num_iters) -1
-                 
-            num_disp_frames = self.num_disp_iters[i % num_iters]
-                 
-            for m in range(num_disp_frames):
-                stim.setImage(self.sequence[frame_num][::-1,:])
-                stim.draw()
-                time_stamps.append(time.clock()-start_time)
-                
-                #set syncPuls signal
-                if self.is_sync_pulse: 
-                     _ = syncPulseTask.write(np.array([1]).astype(np.uint8))
-    
-                #show visual stim
-                window.flip()
-                
-                #set syncPuls signal
-                if self.is_sync_pulse: 
-                    _ = syncPulseTask.write(np.array([0]).astype(np.uint8))
-                self._update_display_status()
-            
-            i += 1
-        
-        stop_time = time.clock()
-        window.close()
-
-        if self.is_sync_pulse:
-             syncPulseTask.StopTask()
-        
-        self.time_stamp = np.array(time_stamps)
-        self.display_length = stop_time-start_time
-
-        if self.display_frames is not None:
-            self.display_frames = self.display_frames[:i]
-
-        if self.keep_display == True: 
-             print '\nDisplay successfully completed.'
-    
-    def _display_by_index(self, window, stim):
-        
-        if self.stim_name == 'DriftingGratingCircle':
->>>>>>> 0da92199
             self._display_DriftingGratingCircle_by_index(window,stim)
-            
+          
         else:
             self._display_other_stim_by_index(window,stim)
-        
-        
-<<<<<<< HEAD
-=======
-        
-        
->>>>>>> 0da92199
+       
     def _display(self, window, stim):
         
         # display frames
