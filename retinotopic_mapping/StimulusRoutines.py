--- conflicted
+++ resolved
@@ -619,17 +619,10 @@
         # compute unique frame parameters
         self.frames = self.generate_frames_by_index()
         
-<<<<<<< HEAD
         # sum(num_disp_iters) == number of total frames in one iteration.
         # each value of num_disp_iters corresponds to the number of times
         # to display each respective unique frame.
         num_disp_iters = (1,
-=======
-        # sum(num_repeats) == number of total frames in one iteration.
-        # each value of num_repeats corresponds to the number of times
-        # to display each respective unique frame.
-        num_repeats = (1,
->>>>>>> 0da92199
                        self.pregap_frame_num-1,
                        self.flash_frame,
                        self.postgap_frame_num)
@@ -686,21 +679,14 @@
         indicator_dict=dict(self.indicator.__dict__)
         indicator_dict.pop('monitor')
         NFdict=dict(self.__dict__)
-<<<<<<< HEAD
         NFdict['num_disp_iters'] = num_disp_iters
-=======
->>>>>>> 0da92199
         NFdict.pop('monitor')
         NFdict.pop('indicator')
         full_dict={'stimulation':NFdict,
                    'monitor':mondict,
                    'indicator':indicator_dict}
 
-<<<<<<< HEAD
         return full_sequence, full_dict
-=======
-        return full_sequence, None, num_repeats, full_dict
->>>>>>> 0da92199
 
     def generate_movie(self):
         """
@@ -1049,12 +1035,7 @@
     
     def generate_frames_by_index(self):
         frames = []
-<<<<<<< HEAD
         num_disp_iters = []
-=======
-        num_repeats = []
->>>>>>> 0da92199
-        
         off_params = [0,None,None,-1]
         
         
@@ -1078,54 +1059,32 @@
             if self.pregap_frame_num != 0:
                 # then add off_params to frames
                 frames.append(off_params)
-<<<<<<< HEAD
                 num_disp_iters.append(self.pregap_frame_num)
-=======
-                num_repeats.append(self.pregap_frame_num)
->>>>>>> 0da92199
-            
+                
             iter_grid_points = self._generate_grid_points_sequence()
             
             for grid_point in iter_grid_points:
                 frames.append([1,grid_point[0],grid_point[1],1])
-<<<<<<< HEAD
                 num_disp_iters.append(indicator_on_frame)
             
                 frames.append([1,grid_point[0],grid_point[1],-1])
                 num_disp_iters.append(indicator_off_frame)
-=======
-                num_repeats.append(indicator_on_frame)
-            
-                frames.append([1,grid_point[0],grid_point[1],-1])
-                num_repeats.append(indicator_off_frame)
->>>>>>> 0da92199
                 
             if self.postgap_frame_num != 0:
                 # then add off_params to frames
                 frames.append(off_params)
-<<<<<<< HEAD
                 num_disp_iters.append(self.postgap_frame_num)
-=======
-                num_repeats.append(self.postgap_frame_num)
->>>>>>> 0da92199
-                
+     
         """ Might be difficult to add in non synchronized indicator without
         first generating all of the frames. Is this important?"""
         
         frames = tuple(frames)
         frames = [tuple(x) for x in frames]
         
-<<<<<<< HEAD
         return tuple(frames), num_disp_iters
     
     def generate_movie_by_index(self):
         self.frames, num_disp_iters = self.generate_frames_by_index()
-=======
-        return tuple(frames), num_repeats
-    
-    def generate_movie_by_index(self):
-        self.frames, num_repeats = self.generate_frames_by_index()
->>>>>>> 0da92199
         
         num_unique_frames = len(self.frames)
         num_pixels_width = self.monitor.deg_coord_x.shape[0]
@@ -1175,21 +1134,14 @@
         indicator_dict=dict(self.indicator.__dict__)
         indicator_dict.pop('monitor')
         SNdict=dict(self.__dict__)
-<<<<<<< HEAD
         SNdict['num_disp_iters'] = num_disp_iters
-=======
->>>>>>> 0da92199
         SNdict.pop('monitor')
         SNdict.pop('indicator')
         full_dict={'stimulation':SNdict,
                         'monitor':mondict,
                         'indicator':indicator_dict}
             
-<<<<<<< HEAD
         return full_seq, full_dict
-=======
-        return full_seq, None, num_repeats, full_dict
->>>>>>> 0da92199
                     
             
 
@@ -1670,27 +1622,17 @@
         indicator_dict=dict(self.indicator.__dict__)
         indicator_dict.pop('monitor')
         self_dict=dict(self.__dict__)
-<<<<<<< HEAD
         self_dict['num_unique_block_frames'] = num_unique_block_frames
         self_dict['num_disp_iters'] = num_disp_iters
-        
-        
-=======
->>>>>>> 0da92199
         self_dict.pop('monitor')
         self_dict.pop('indicator')
         log={'stimulation':self_dict,
              'monitor':mondict,
              'indicator':indicator_dict}    
             
-<<<<<<< HEAD
         return mov, log
-=======
-        return mov, num_unique_block_frames, num_disp_iters, log
->>>>>>> 0da92199
-            
-
-
+
+    
     def _generate_circle_mask_dict(self):
         """
         generate a dictionary of circle masks for each size in size list
